--- conflicted
+++ resolved
@@ -3,7 +3,6 @@
 import 'plugins/kibana/settings/sections/indices/_create';
 import 'plugins/kibana/settings/sections/indices/_edit';
 import 'plugins/kibana/settings/sections/indices/_field_editor';
-<<<<<<< HEAD
 import uiRoutes from 'ui/routes';
 import uiModules from 'ui/modules';
 import indexTemplate from 'plugins/kibana/settings/sections/indices/index.html';
@@ -15,17 +14,6 @@
   resolve: {
     indexPatternIds: function (courier) {
       return courier.indexPatterns.getIds();
-=======
-
-define(function (require) {
-  // add a dependency to all of the subsection routes
-  require('ui/routes')
-  .defaults(/settings\/indices/, {
-    resolve: {
-      indexPatternIds: function (courier) {
-        return courier.indexPatterns.getIds();
-      }
->>>>>>> efeeacb0
     }
   }
 });
@@ -53,28 +41,14 @@
         });
       });
 
-<<<<<<< HEAD
       $scope.$emit('application.load');
     }
   };
 });
 
-export default {
+registry.register(_.constant({
+  order: 1,
   name: 'indices',
   display: 'Indices',
-  url: '#/settings/indices',
-};
-=======
-        $scope.$emit('application.load');
-      }
-    };
-  });
-
-  registry.register(_.constant({
-    order: 1,
-    name: 'indices',
-    display: 'Indices',
-    url: '#/settings/indices'
-  }));
-});
->>>>>>> efeeacb0
+  url: '#/settings/indices'
+}));