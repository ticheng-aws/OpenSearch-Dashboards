--- conflicted
+++ resolved
@@ -5,6 +5,7 @@
 import AggResponseGeoJsonGeoJsonProvider from 'ui/agg_response/geo_json/geo_json';
 import FilterBarPushFilterProvider from 'ui/filter_bar/push_filter';
 import tileMapTemplate from 'plugins/kbn_vislib_vis_types/editors/tile_map.html';
+
 export default function TileMapVisType(Private, getAppState, courier, config) {
   const VislibVisType = Private(VislibVisTypeVislibVisTypeProvider);
   const Schemas = Private(VisSchemasProvider);
@@ -108,33 +109,6 @@
           { schema: 'metric', type: 'count' }
         ]
       },
-<<<<<<< HEAD
-      responseConverter: geoJsonConverter,
-      schemas: new Schemas([
-        {
-          group: 'metrics',
-          name: 'metric',
-          title: 'Value',
-          min: 1,
-          max: 1,
-          aggFilter: ['count', 'avg', 'sum', 'min', 'max', 'cardinality'],
-          defaults: [
-            { schema: 'metric', type: 'count' }
-          ]
-        },
-        {
-          group: 'buckets',
-          name: 'segment',
-          title: 'Geo Coordinates',
-          aggFilter: 'geohash_grid',
-          min: 1,
-          max: 1
-        }
-      ])
-    });
-  };
-});
-=======
       {
         group: 'buckets',
         name: 'segment',
@@ -142,15 +116,7 @@
         aggFilter: 'geohash_grid',
         min: 1,
         max: 1
-      },
-      {
-        group: 'buckets',
-        name: 'split',
-        title: 'Split Chart',
-        min: 0,
-        max: 1
       }
     ])
   });
-};
->>>>>>> 291a4df9
+};