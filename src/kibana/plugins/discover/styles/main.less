--- conflicted
+++ resolved
@@ -41,6 +41,11 @@
       left: 0;
       width: 100%;
       height: 100%;
+    }
+
+    &.vis-overlay {
+      display: flex;
+      align-items: center;
     }
   }
 
@@ -75,15 +80,6 @@
       margin-right: 10px;
     }
   }
-<<<<<<< HEAD
-
-  &.vis-overlay {
-    display: flex;
-    align-items: center;
-  }
-}
-=======
->>>>>>> 025d8685
 
   &-table {
     overflow-y: auto;
