define(function (require) {
  return function ColumnHandler(d3, Private) {
    var injectZeros = Private(require('components/vislib/components/zero_injection/inject_zeros'));
    var Handler = Private(require('components/vislib/lib/handler/handler'));
    var Data = Private(require('components/vislib/lib/data'));
    var Legend = Private(require('components/vislib/lib/legend'));
    var XAxis = Private(require('components/vislib/lib/x_axis'));
    var YAxis = Private(require('components/vislib/lib/y_axis'));
    var AxisTitle = Private(require('components/vislib/lib/axis_title'));
    var ChartTitle = Private(require('components/vislib/lib/chart_title'));
    var Alerts = Private(require('components/vislib/lib/alerts'));

    /*
     * Create handlers for Area, Column, and Line charts which
     * are all nearly the same minus a few details
     */
    function create(opts) {
      opts = opts || {};

      return function (vis) {
        var isUserDefinedYAxis = vis._attr.setYExtents;
        var data;

        if (opts.zeroFill) {
          data = new Data(injectZeros(vis.data), vis._attr);
        } else {
          data = new Data(vis.data, vis._attr);
        }

        return new Handler(vis, {
          data: data,
          legend: new Legend(vis, vis.el, data.labels, data.color, vis._attr),
          axisTitle: new AxisTitle(vis.el, data.get('xAxisLabel'), data.get('yAxisLabel')),
          chartTitle: new ChartTitle(vis.el),
          xAxis: new XAxis({
            el                : vis.el,
            xValues           : data.xValues(),
            ordered           : data.get('ordered'),
            xAxisFormatter    : data.get('xAxisFormatter'),
            expandLastBucket  : opts.expandLastBucket,
            _attr             : vis._attr
          }),
          alerts: new Alerts(vis, data, opts.alerts),
          yAxis: new YAxis({
            el   : vis.el,
<<<<<<< HEAD
            yMin : isUserDefinedYAxis ? vis._attr.yAxis.min : data.getYMin(),
            yMax : isUserDefinedYAxis ? vis._attr.yAxis.max : data.getYMax(),
            _attr: vis._attr
=======
            yMin : data.getYMin(),
            yMax : data.getYMax(),
            _attr: vis._attr,
            yAxisFormatter: data.get('yAxisFormatter')
>>>>>>> fbec4607
          })
        });

      };
    }

    return {
      line: create(),

      column: create({
        zeroFill: true,
        expandLastBucket: true
      }),

      area: create({
        zeroFill: true,
        alerts: [
          {
            type: 'warning',
            msg: 'Positive and negative values are not accurately represented by stacked ' +
                 'area charts. Either changing the chart mode to "overlay" or using a ' +
                 'bar chart is recommended.',
            test: function (vis, data) {
              if (!data.shouldBeStacked() || data.maxNumberOfSeries() < 2) return;

              var hasPos = data.getYMax(data._getY) > 0;
              var hasNeg = data.getYMin(data._getY) < 0;
              return (hasPos && hasNeg);
            }
          }
        ]
      })
    };
  };
});
<|MERGE_RESOLUTION|>--- conflicted
+++ resolved
@@ -43,16 +43,10 @@
           alerts: new Alerts(vis, data, opts.alerts),
           yAxis: new YAxis({
             el   : vis.el,
-<<<<<<< HEAD
             yMin : isUserDefinedYAxis ? vis._attr.yAxis.min : data.getYMin(),
             yMax : isUserDefinedYAxis ? vis._attr.yAxis.max : data.getYMax(),
+            yAxisFormatter: data.get('yAxisFormatter'),
             _attr: vis._attr
-=======
-            yMin : data.getYMin(),
-            yMax : data.getYMax(),
-            _attr: vis._attr,
-            yAxisFormatter: data.get('yAxisFormatter')
->>>>>>> fbec4607
           })
         });
 
@@ -87,4 +81,4 @@
       })
     };
   };
-});
+});