define(function (require) {
  return function HandlerBaseClass(d3, Private) {
    var _ = require('lodash');

    var Data = Private(require('components/vislib/lib/data'));
    var Layout = Private(require('components/vislib/lib/layout/layout'));

    /**
     * Handles building all the components of the visualization
     *
     * @class Handler
     * @constructor
     * @param vis {Object} Reference to the Vis Class Constructor
     * @param opts {Object} Reference to Visualization constructors needed to
     * create the visualization
     */
    function Handler(vis, opts) {
      if (!(this instanceof Handler)) {
        return new Handler(vis, opts);
      }

      this.data = opts.data || new Data(vis.data, vis._attr);
      this.vis = vis;
      this.el = vis.el;
      this.ChartClass = vis.ChartClass;
      this.charts = [];

      this._attr = _.defaults(vis._attr || {}, {
        'margin' : { top: 10, right: 3, bottom: 5, left: 3 }
      });

      this.layout = new Layout(vis.el, vis.data, vis._attr.type);
      this.xAxis = opts.xAxis;
      this.yAxis = opts.yAxis;
      this.chartTitle = opts.chartTitle;
      this.axisTitle = opts.axisTitle;

      if (this._attr.addLegend && this.data.isLegendShown()) {
        this.legend = opts.legend;
      }

      this.renderArray = _.filter([
        this.layout,
        this.legend,
        this.axisTitle,
        this.chartTitle,
        this.xAxis,
        this.yAxis
      ], Boolean);
    }

    /**
     * Renders the constructors that create the visualization,
     * including the chart constructor
     *
     * @method render
     * @returns {HTMLElement} With the visualization child element
     */
    Handler.prototype.render = function () {
      var self = this;
      var charts = this.charts = [];

      this.renderArray.forEach(function (property) {
        if (typeof property.render === 'function') {
          property.render();
        }
      });

      // render the chart(s)
      d3.select(this.el)
<<<<<<< HEAD
        .selectAll('.chart')
        .each(function (chartData) {
          var chart = new self.ChartClass(self, this, chartData);

          if (chart._attr.dispatch) {

            d3.rebind(chart, chart._attr.dispatch, 'on');

            // Bubble events up to the Vis Class and Events Class
            chart.on('click', function (e) {
              self.vis.emit('click', e);
            });

            chart.on('hover', function (e) {
              self.vis.emit('hover', e);
            });

            chart.on('brush', function (e) {
              self.vis.emit('brush', e);
            });
          }
          
          charts.push(chart);
          chart.render();
        });
=======
      .selectAll('.chart')
      .each(function (chartData) {
        var chart = new self.ChartClass(self, this, chartData);
        var enabledEvents;

         /*
          * inside handler: if there are charts, bind events to charts
          * functionality: track in array that event is enabled
          * clean up event handlers every time it destroys the chart
          * rebind them every time it creates the charts
          */
        if (chart.events.dispatch) {
          enabledEvents = self.vis.eventTypes.enabled;

          // Copy dispatch.on methods to chart object
          d3.rebind(chart, chart.events.dispatch, 'on');

          // Bind events to chart(s)
          if (enabledEvents.length) {
            enabledEvents.forEach(function (event) {
              self.enable(event, chart);
            });
          }
        }

        charts.push(chart);
        chart.render();
      });
    };


    /**
     * Enables events, i.e. binds specific events to the chart
     * object(s) `on` method. For example, `click` or `mousedown` events.
     * Emits the event to the Events class.
     *
     * @method enable
     * @param event {String} Event type
     * @param chart {Object} Chart
     * @returns {*}
     */
    Handler.prototype.enable = function (event, chart) {
      return chart.on(event, function (e) {
        this.vis.emit(event, e);
      }.bind(this));
    };

    /**
     * Disables events by passing null to the event listener.
     * According to the D3 documentation for event handling:
     * https://github.com/mbostock/d3/wiki/Selections#on, to remove all
     * listeners for a particular event type, pass null as the listener.
     *
     * @method disable
     * @param event {String} Event type
     * @param chart {Object} Chart
     * @returns {*}
     */
    Handler.prototype.disable = function (event, chart) {
      return chart.on(event, null);
>>>>>>> 51e9429e
    };

    /**
     * Removes all DOM elements from the HTML element provided
     *
     * @method removeAll
     * @param el {HTMLElement} Reference to the HTML Element that
     * contains the chart
     * @returns {D3.Selection|D3.Transition.Transition} With the chart
     * child element removed
     */
    Handler.prototype.removeAll = function (el) {
      return d3.select(el).selectAll('*').remove();
    };

    /**
     * Displays an error message in the DOM
     *
     * @method error
     * @param message {String} Error message to display
     * @returns {HTMLElement} Displays the input message
     */
    Handler.prototype.error = function (message) {
      this.removeAll(this.el);

      return d3.select(this.el)
      .append('div')
      // class name needs `chart` in it for the polling checkSize function
      // to continuously call render on resize
      .attr('class', 'chart error')
      .append('p')
      .text(message);
    };

    return Handler;
  };
});<|MERGE_RESOLUTION|>--- conflicted
+++ resolved
@@ -68,33 +68,6 @@
 
       // render the chart(s)
       d3.select(this.el)
-<<<<<<< HEAD
-        .selectAll('.chart')
-        .each(function (chartData) {
-          var chart = new self.ChartClass(self, this, chartData);
-
-          if (chart._attr.dispatch) {
-
-            d3.rebind(chart, chart._attr.dispatch, 'on');
-
-            // Bubble events up to the Vis Class and Events Class
-            chart.on('click', function (e) {
-              self.vis.emit('click', e);
-            });
-
-            chart.on('hover', function (e) {
-              self.vis.emit('hover', e);
-            });
-
-            chart.on('brush', function (e) {
-              self.vis.emit('brush', e);
-            });
-          }
-          
-          charts.push(chart);
-          chart.render();
-        });
-=======
       .selectAll('.chart')
       .each(function (chartData) {
         var chart = new self.ChartClass(self, this, chartData);
@@ -155,7 +128,6 @@
      */
     Handler.prototype.disable = function (event, chart) {
       return chart.on(event, null);
->>>>>>> 51e9429e
     };
 
     /**
