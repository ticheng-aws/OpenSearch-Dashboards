--- conflicted
+++ resolved
@@ -117,13 +117,6 @@
   margin-bottom: 10px;
 }
 visualize .visualize-chart {
-<<<<<<< HEAD
-    position: relative;
-}
-visualize .visualize-chart,
-visualize .visualize-table {
-=======
->>>>>>> 5fef61c1
   -webkit-flex-grow: 1;
   -moz-flex-grow: 1;
   -ms-flex-grow: 1;
@@ -137,6 +130,7 @@
   -ms-flex-basis: 100%;
   flex-basis: 100%;
   overflow: hidden;
+  position: relative;
 }
 visualize .visualize-chart.table-visible {
   margin-bottom: 10px;
